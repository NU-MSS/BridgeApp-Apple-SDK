//
//  SBATrackedItemsStepNavigator.swift
//  BridgeApp
//
//  Copyright © 2018 Sage Bionetworks. All rights reserved.
//
// Redistribution and use in source and binary forms, with or without modification,
// are permitted provided that the following conditions are met:
//
// 1.  Redistributions of source code must retain the above copyright notice, this
// list of conditions and the following disclaimer.
//
// 2.  Redistributions in binary form must reproduce the above copyright notice,
// this list of conditions and the following disclaimer in the documentation and/or
// other materials provided with the distribution.
//
// 3.  Neither the name of the copyright holder(s) nor the names of any contributors
// may be used to endorse or promote products derived from this software without
// specific prior written permission. No license is granted to the trademarks of
// the copyright holders even if such marks are included in this software.
//
// THIS SOFTWARE IS PROVIDED BY THE COPYRIGHT HOLDERS AND CONTRIBUTORS "AS IS"
// AND ANY EXPRESS OR IMPLIED WARRANTIES, INCLUDING, BUT NOT LIMITED TO, THE
// IMPLIED WARRANTIES OF MERCHANTABILITY AND FITNESS FOR A PARTICULAR PURPOSE
// ARE DISCLAIMED. IN NO EVENT SHALL THE COPYRIGHT OWNER OR CONTRIBUTORS BE LIABLE
// FOR ANY DIRECT, INDIRECT, INCIDENTAL, SPECIAL, EXEMPLARY, OR CONSEQUENTIAL
// DAMAGES (INCLUDING, BUT NOT LIMITED TO, PROCUREMENT OF SUBSTITUTE GOODS OR
// SERVICES; LOSS OF USE, DATA, OR PROFITS; OR BUSINESS INTERRUPTION) HOWEVER
// CAUSED AND ON ANY THEORY OF LIABILITY, WHETHER IN CONTRACT, STRICT LIABILITY,
// OR TORT (INCLUDING NEGLIGENCE OR OTHERWISE) ARISING IN ANY WAY OUT OF THE USE
// OF THIS SOFTWARE, EVEN IF ADVISED OF THE POSSIBILITY OF SUCH DAMAGE.
//

import Foundation

/// `SBATrackedItemsStepNavigator` is a general-purpose navigator designed to be used for selecting tracked
/// data such as medication, triggers, or symptoms.
open class SBATrackedItemsStepNavigator : Decodable, RSDTrackingStepNavigator {

    /// Publicly accessible coding keys for the default structure for decoding items and sections.
    public enum ItemsCodingKeys : String, CodingKey {
        case items, sections
    }
    
    /// Publicly accessible coding keys for the steps used by this navigator.
    public enum StepIdentifiers : String, CodingKey {
        case selection, review, addDetails, logging, reminder
    }
    
    public enum RequiredStepCodingKeys : String, CodingKey {
        case identifier, type
    }
    
    private enum TaskCodingKeys : String, CodingKey {
        case activityIdentifier = "identifier"
    }
    
    /// The activity identifier associated with this tracked items.
    public let activityIdentifier: RSDIdentifier
    
    /// The list of medications.
    public var items: [SBATrackedItem] {
        return self.selectionStep.items
    }
    
    /// The section items for mapping each medication.
    public var sections: [SBATrackedSection]? {
        return self.selectionStep.sections
    }
    
    /// Replace the items and sections on selection, logging, and review steps.
    /// - parameters:
    ///     - items: The list of medications.
    ///     - sections: The section items for mapping each medication.
    open func set(items: [SBATrackedItem], sections: [SBATrackedSection]?) {
        self.selectionStep.sections = sections
        self.selectionStep.items = items
        self.reviewStep?.sections = sections
        self.reviewStep?.items = items
        self.loggingStep.sections = sections
        self.loggingStep.items = items
    }
    
    /// A previous result that can be used to pre-populate the data set.
    public internal(set) var previousClientData: SBBJSONValue? {
        didSet {
            // If the previous result is set to a non-nil value then use that as the in-memory result.
            if let clientData = previousClientData {
                try? _inMemoryResult.updateSelected(from: clientData, with: self.items)
            }
        }
    }
    
    /// The task path associated with the current run of the task.
    public private(set) weak var taskPath: RSDTaskPath?
    
    /// Setup data tracking for this task.
    open func setupTracking(with taskPath: RSDTaskPath) {
        self.taskPath = taskPath
        guard let scheduleManager = taskPath.trackingDelegate as? SBAScheduleManager,
            let clientData = scheduleManager.clientData(with: self.activityIdentifier.stringValue)
            else {
                return
        }
        self.previousClientData = clientData
    }
    
    /// Default initializer.
    /// - parameters:
    ///     - items: The list of medications.
    ///     - sections: The section items for mapping each medication.
    public required init(identifier: String, items: [SBATrackedItem], sections: [SBATrackedSection]? = nil) {
        self.activityIdentifier = RSDIdentifier(rawValue: identifier)
        self.selectionStep = type(of: self).buildSelectionStep(items: items, sections: sections)
        self.reviewStep = type(of: self).buildReviewStep(items: items, sections: sections)
        self.detailStepTemplates = type(of: self).buildDetailSteps(items: items, sections: sections)
        self.loggingStep = type(of: self).buildLoggingStep(items: items, sections: sections)
        self.reminderStep = type(of: self).buildReminderStep()
    }
    
    
    // MARK: Decodable
    
    /// Decoding uses the default steps from the class build functions, and then overwrites
    /// properties found in the decoder. Currently, this assumes that the steps inherit from
    /// `RSDUIStepObject`
    public required init(from decoder: Decoder) throws {
        let taskContainer = try decoder.container(keyedBy: TaskCodingKeys.self)
        self.activityIdentifier = try taskContainer.decode(RSDIdentifier.self, forKey: .activityIdentifier)
        
        let (items, sections) = try type(of: self).decodeItems(from: decoder)
        
        // Build the details template.
        let container = try decoder.container(keyedBy: StepIdentifiers.self)
        let detailStepTemplates = type(of: self).buildDetailSteps(items: items, sections: sections)
        if let step = detailStepTemplates?.first as? RSDDecodableReplacement, container.contains(.addDetails) {
            let nestedDecoder = try container.superDecoder(forKey: .addDetails)
            try step.decode(from: nestedDecoder)
        }
        
        // Build the tracking steps.
        let selectionStep = try type(of: self).decodeStep(from: decoder, for: .selection, items: items, sections: sections)
        let reviewStep = try type(of: self).decodeStep(from: decoder, for: .review, items: items, sections: sections)
        let loggingStep = try type(of: self).decodeStep(from: decoder, for: .logging, items: items, sections: sections)
        
        self.selectionStep = selectionStep!
        self.reviewStep = reviewStep
        self.detailStepTemplates = detailStepTemplates
        self.loggingStep = loggingStep!
        
        // Build the decoder optional reminder step
        var reminderStepDecoded: SBATrackedItemRemindersStepObject?
        if container.contains(.reminder) {
            let nestedDecoder = try container.superDecoder(forKey: .reminder)
            reminderStepDecoded = try decoder.factory.decodeStep(from: nestedDecoder) as? SBATrackedItemRemindersStepObject
        }
        let reminderStepBuild = type(of: self).buildReminderStep()
        self.reminderStep = (reminderStepDecoded ?? reminderStepBuild)?.copy(with: RSDIdentifier.medicationReminders.stringValue)
    }
    
    open class func decodeItems(from decoder: Decoder) throws -> (items: [SBATrackedItem], sections: [SBATrackedSection]?) {
        let container = try decoder.container(keyedBy: ItemsCodingKeys.self)
        let items = try container.decode([SBATrackedItemObject].self, forKey: .items)
        let sections = try container.decodeIfPresent([SBATrackedSectionObject].self, forKey: .sections)
        return (items, sections)
    }
    
    // MARK: Step management
    
    /// The selection step to use to model selecting the medication.
    public let selectionStep: SBATrackedItemsStep
    
    /// The review step to display when reviewing/editing selected medication.
    public let reviewStep: SBATrackedItemsStep?
    
    /// The detail step should be displayed for each tracked item that has additional details.
    public let detailStepTemplates: [SBATrackedItemDetailsStep]?
    
    /// A step to display in order to log details for a set of tracked data. For example, as well
    /// as logging a user's medication, the researchers may wish to log whether or not the participant
    /// took the medication when scheduled to do so.
    public let loggingStep: SBATrackedItemsStep
    
    /// The reminder step to display when the user chooseg when they should be reminded about the tracked items.
    public let reminderStep: SBATrackedItemRemindersStepObject?
    
    /// Build the selection step for this tracked data collection. Override to customize the step.
    open class func buildSelectionStep(items: [SBATrackedItem], sections: [SBATrackedSection]?) -> SBATrackedItemsStep {
        let stepId = StepIdentifiers.selection.stringValue
        let step = SBATrackedSelectionStepObject(identifier: stepId, items: items, sections: sections)
        return step
    }
    
    /// Build the review step for this tracked data collection. Override to customize the step.
    open class func buildReviewStep(items: [SBATrackedItem], sections: [SBATrackedSection]?) -> SBATrackedItemsStep? {
        return nil
    }
    
    /// Build the add details steps for this tracked data collection. Override to customize the steps.
    open class func buildDetailSteps(items: [SBATrackedItem], sections: [SBATrackedSection]?) -> [SBATrackedItemDetailsStep]? {
        return nil
    }
    
    /// Build the logging step for this tracked data collection. Override to customize the step.
    open class func buildLoggingStep(items: [SBATrackedItem], sections: [SBATrackedSection]?) -> SBATrackedItemsStep {
        let stepId = StepIdentifiers.logging.stringValue
        return SBATrackedItemsLoggingStepObject(identifier: stepId, items: items, sections: sections, type: .logging)
    }
    
    /// Build the reminder step for this tracked data collection. Override to customize the step.
    open class func buildReminderStep() -> SBATrackedItemRemindersStepObject? {
        return nil
    }
    
    private class func decodeStep(from decoder: Decoder, for identifier: StepIdentifiers, items: [SBATrackedItem], sections: [SBATrackedSection]?) throws -> SBATrackedItemsStep? {
        
        // Check if the decoder contains a step keyed by the identifier otherwise exit early.
        let container = try decoder.container(keyedBy: StepIdentifiers.self)
        guard container.contains(identifier) else {
            return buildStep(identifier: identifier, items: items, sections: sections)
        }
        
        // Look to see if this should be decoded using the factory.
        let nestedDecoder = try container.superDecoder(forKey: identifier)
        if let _ =  try decoder.factory.typeName(from: nestedDecoder) {
            let step = try decoder.factory.decodeStep(from: nestedDecoder)
            if let trackingStep = step as? SBATrackedItemsStep {
                // If the decoded step is of the expected type then set the items and sections and
                // return the step decoded by the decoder.
                trackingStep.items = items
                trackingStep.sections = sections
                return trackingStep
            }
            else {
                let context = DecodingError.Context(codingPath: nestedDecoder.codingPath, debugDescription: "Failed to cast the decoded step to a `SBATrackedItemsStep`")
                throw DecodingError.typeMismatch(SBATrackedItemsStep.self, context)
            }
        }
        else {
            // Build the step and decode into it if possible (if cannot decode the step from the factory)
            let step = buildStep(identifier: identifier, items: items, sections: sections)
            if let dStep = step as? RSDDecodableReplacement {
                try dStep.decode(from: nestedDecoder)
            }
            return step
        }
    }
    
    private class func buildStep(identifier: StepIdentifiers, items: [SBATrackedItem], sections: [SBATrackedSection]?) -> SBATrackedItemsStep? {
        switch identifier {
        case .selection:
            return buildSelectionStep(items: items, sections: sections)
        case .logging:
            return buildLoggingStep(items: items, sections: sections)
        case .review:
            return buildReviewStep(items: items, sections: sections)
        default:
            return nil
        }
    }
    
    // MARK: Result management
    
    /// The in-memory result is the stored result that is used to set the current state before
    /// displaying any steps.
    lazy private var _inMemoryResult: SBATrackedItemsCollectionResult = {
        return instantiateLoggingResult()
    }()
    
    /// Updates the in-memory result that is used to track the selection state.
    ///
    /// - parameters:
    ///     - taskResult: The current task result.
    ///     - previousStep: The previous step that was displayed and is triggering calling this function
    func updateInMemoryResult(from taskResult: inout RSDTaskResult, using previousStep: RSDStep?) {
        
        guard let step = previousStep,
            let result = taskResult.findResult(for: step) else {
            return
        }
        
        if let removeItemResult = result as? SBARemoveTrackedItemsResultObject {
            self.updateSelectedInMemoryResult(byRemoving: removeItemResult.items.map({ $0.identifier }))
        }
        else if step.identifier == self.selectionStep.identifier {
            let selectedIdentifiers = (result as? SBATrackedItemsResult)?.selectedIdentifiers
            self.updateSelectedInMemoryResult(to: selectedIdentifiers, with: self.items)
        }
        else if let reviewStep = self.reviewStep, step.identifier == reviewStep.identifier {
            if let newResult = taskResult.findResult(for: reviewStep) as? SBATrackedItemsCollectionResult {
                _inMemoryResult = newResult
            }
            else {
                assertionFailure("Expecting the review step to have a SBATrackedItemsCollectionResult.")
            }
        }
        else {
            _inMemoryResult.updateDetails(from: result)
        }
        
<<<<<<< HEAD
        taskResult.appendAsyncResult(with: _inMemoryResult.copy(with: self.activityIdentifier.rawValue))
=======
        taskResult.appendAsyncResult(with: _inMemoryResult.copy(with: RSDIdentifier.trackedItemsResult.stringValue))
>>>>>>> 5d672363
    }
    
    /// Update the selected items for the in-memory result by removing the items with the selected identifiers.
    func updateSelectedInMemoryResult(byRemoving identifiers: [String]?) {
        guard let identifiersToRemove = identifiers else { return }
        let selectedIdentifiers = _inMemoryResult.selectedIdentifiers
        let newIdentifiers = selectedIdentifiers.filter({ !identifiersToRemove.contains($0) })
        self.updateSelectedInMemoryResult(to: newIdentifiers, with: self.items)
    }
    
    /// Update the selected items for the in-memory result.
    func updateSelectedInMemoryResult(to selectedIdentifiers: [String]?, with items: [SBATrackedItem]) {
        _inMemoryResult.updateSelected(to: selectedIdentifiers, with: self.items)
    }
    
    /// Instantiate the appropriate result that can be used for logging and review.
    open func instantiateLoggingResult() -> SBATrackedItemsCollectionResult {
        return SBATrackedLoggingCollectionResultObject(identifier: self.loggingStep.identifier)
    }
    
    // MARK: Detail step management
    
    private var _detailSteps: [String : RSDStep] = [:]

    /// Find or copy the detail step specific to this identifier.
    open func getDetailStep(with identifier: String) -> (RSDStep, SBATrackedItemAnswer)? {
        guard let selectedAnswer = _inMemoryResult.selectedAnswers.first(where: { $0.identifier == identifier}),
            let item = (self.items.first(where: { $0.identifier == identifier}) ?? (selectedAnswer as? SBATrackedItem)),
            let detailsId = item.addDetailsIdentifier
            else {
                return nil
        }
        if let step = _detailSteps[identifier] {
            if let detailStep = step as? SBATrackedItemDetailsStepObject {
                detailStep.updatePreviousAnswer(answer: selectedAnswer)
            }
            // return the previously created instance if there is one.            
            return (step, selectedAnswer)
        } else if let template = self.detailStepTemplates?.first(where: { $0.identifier == detailsId }),
            let step = template.copy(from: item, with: selectedAnswer) {
            // save the created step for future calls.
            _detailSteps[identifier] = step
            return (step, selectedAnswer)
        } else {
            return nil
        }
    }
    
    /// Get the next detail step that still has details to fill in.
    open func nextDetailStep(after identifier: String, result: RSDTaskResult) -> RSDStep? {
        guard !_inMemoryResult.hasRequiredValues else { return nil }

        // If the tracked item was removed, there should be no next detail step.
        guard !isRemoveTrackedItemResult(with: identifier, result: result) else { return nil }
        
        return _nextDetailStep(after: identifier, previousLoop: nil)
    }
    
    func _nextDetailStep(after identifier: String, previousLoop: String?) -> RSDStep? {
        let selectedIdentifiers = _inMemoryResult.selectedIdentifiers
        guard selectedIdentifiers.count > 0 else { return nil }
        
        var previousId = identifier
        // If the previous identifier isn't in the list of selected identifiers,
        // then look to see if if it needs its details set
        if !selectedIdentifiers.contains(previousId) {
            previousId = selectedIdentifiers.first!
            if let (step, answer) = getDetailStep(with: previousId), !answer.hasRequiredValues {
                return step
            }
        }
        // Look forward to the next identifier that isn't filled.
        while let nextId = selectedIdentifiers.rsd_next(after: { $0 == previousId }), nextId != previousLoop {
            previousId = nextId
            if let (step, answer) = getDetailStep(with: nextId), !answer.hasRequiredValues {
                return step
            }
        }
        // If the starting identifier is the review, this has looped before, or there is only one selected
        // item, then we know we have gotten them all. Otherwise, go back to the beginning and loop through.
        if previousLoop != nil || selectedIdentifiers.count == 1 || !selectedIdentifiers.contains(identifier) {
            return nil
        } else {
            return _nextDetailStep(after: self.reviewStep?.identifier ?? "null", previousLoop: identifier)
        }
    }
    
    /// Get the selection step including any preparation required for this navigator.
    open func getSelectionStep() -> RSDStep {
        self.selectionStep.result = _inMemoryResult
        return self.selectionStep
    }
    
    /// Get the review step including any preparation required for this navigation.
    open func getReviewStep() -> RSDStep? {
        self.reviewStep?.result = _inMemoryResult
        return self.reviewStep
    }
    
    /// Get the logging step including any preparation required for this navigation.
    open func getLoggingStep() -> RSDStep {
        self.loggingStep.result = _inMemoryResult
        return self.loggingStep
    }
    
    // MARK: RSDStepNavigator
    
    /// Should the given step be skipped?
    ///
    /// By default, the step should be skipped if and only if this is a task that is included as a subtask
    /// of another task (such as including medication logging in a tapping test) **and** the skip rule
    /// on the step returns true or there are no selected answers.
    open func shouldSkip(step: RSDStep?, with result: RSDTaskResult) -> Bool {
        if self.taskPath?.parentPath != nil,
            let navigableStep = step as? RSDNavigationSkipRule {
            return navigableStep.shouldSkipStep(with: result, conditionalRule: nil, isPeeking: false)
        }
        else {
            return false
        }
    }
    
    /// If this is a selection or review identifier, those steps are returned, otherwise
    /// will return the appropriate detail step for the given item identifier (if any).
    open func step(with identifier: String) -> RSDStep? {
        if identifier == self.selectionStep.identifier {
            return getSelectionStep()
        } else if identifier == self.reviewStep?.identifier {
            return getReviewStep()
        } else if identifier == self.loggingStep.identifier {
            return getLoggingStep()
        } else if let (step, _) = getDetailStep(with: identifier) {
            return step
        } else {
            return nil
        }
    }
    
    /// Returns `false`.
    open func shouldExit(after step: RSDStep?, with result: RSDTaskResult) -> Bool {
        return false
    }
    
    /// Returns `true` unless this is a logging step or review step with all information completed.
    open func hasStep(after step: RSDStep?, with result: RSDTaskResult) -> Bool {
        // There is always a first step. If nil, then return `true`.
        guard let identifier = step?.identifier else { return true }
        
        // Logging is always the last step.
        if identifier == self.loggingStep.identifier { return false }
        
        // If this is not a review step then there will always be a step after b/c the
        // review step (or logging step) is always last.
        if identifier != reviewStep?.identifier { return true }
        
        // There is a step after the review step if it does not have all required values.
        return !_inMemoryResult.hasRequiredValues
    }
    
    /// Returns `false` if and only if this is the selection or review step.
    open func hasStep(before step: RSDStep, with result: RSDTaskResult) -> Bool {
        if step.identifier == self.selectionStep.identifier ||
            step.identifier == self.reviewStep?.identifier ||
            step.identifier == self.loggingStep.identifier {
            return false
        } else {
            return true
        }
    }
    
    /// The next step in the series depends upon what information is remaining to be entered.
    open func step(after step: RSDStep?, with result: inout RSDTaskResult) -> (step: RSDStep?, direction: RSDStepDirection) {
        var nextStep = _step(after: step, with: &result)
        if shouldSkip(step: nextStep, with: result) {
            nextStep = nil
        }
        let navigationDirection = _navigationDirection(for: step, result: result)
        return (nextStep, navigationDirection)
    }
    
    private func _step(after step: RSDStep?, with result: inout RSDTaskResult) -> RSDStep? {
        
        // When moving forward, always update the in-memory result before continuing.
        updateInMemoryResult(from: &result, using: step)
        
        guard let identifier = step?.identifier else {
            // For the first step, return the logging step if there is a valid previous result.
            // Otherwise, return the selection step.
            if (previousClientData != nil), _inMemoryResult.selectedAnswers.count > 0 {
                return getLoggingStep()
            } else {
                return getSelectionStep()
            }
        }
        
        var nextStepPerNavigationRule: RSDStep?
        if let navStep = step as? RSDNavigationRule,
            let nextId = navStep.nextStepIdentifier(with: result, conditionalRule: nil, isPeeking: false),
            let nextStep = self.step(with: nextId) {
            nextStepPerNavigationRule = nextStep
        }
        
        // If this is a logging step, it is always the last step, unless the navigation rule suggests otherwise.
        if identifier == self.loggingStep.identifier {
            if let nextStep = nextStepPerNavigationRule {
                return nextStep
            }
            return nil
        }

        // If there is no review step then this should return the logging step.
        guard let reviewStep = getReviewStep() else {
            return getLoggingStep()
        }
        
        if identifier == self.selectionStep.identifier {
            // Selection is always followed by review.
            return reviewStep
        } else if identifier == reviewStep.identifier,
            let nextStep = nextStepPerNavigationRule {
            // If the review step has implemented custom navigation to go to a specific step, then
            // repect that navigation rule.
            return nextStep
        } else if let nextStep = self.nextDetailStep(after: identifier, result: result) {
            // If there is a step that doesn't have details added then return that.
            return nextStep
        } else if identifier == self.reminderStep?.identifier {
            // Exit.
            return nil
        } else if identifier != reviewStep.identifier {
            // If there are no items to review, go back to the selection step.
            if self._inMemoryResult.selectedIdentifiers.count == 0 {
                return selectionStep
            }
            // If this is *not* the review step then we are done adding details, so
            // return the review step.
            return reviewStep
        } else {
            // At this point we can assume that the previous step was the review step.
            if previousClientData != nil {
                // If we have existing client data, we can assume the user should go to logging next.
                return getLoggingStep()
            } else if let reminderStepUnwrapped = self.reminderStep {
                return reminderStepUnwrapped
            }
            // Exit.
            return nil
        }
    }
    
    private func _navigationDirection(for step: RSDStep?, result: RSDTaskResult) -> RSDStepDirection {
        // If the tracked item was removed, we should navigate in the reverse direction.
        if isRemoveTrackedItemResult(with: step?.identifier, result: result) {
            return .reverse
        }
        return .forward
    }
    
    /// Going back should always return to the review step (unless this *is* selection or review).
    open func step(before step: RSDStep, with result: inout RSDTaskResult) -> RSDStep? {
        guard let reviewStep = self.reviewStep else { return nil }
        if step.identifier == self.selectionStep.identifier ||
            step.identifier == reviewStep.identifier ||
            step.identifier == self.loggingStep.identifier {
            return nil
        } else {
            return self.reviewStep
        }
    }
    
    /// Returns `nil`. Progress is not used by default.
    open func progress(for step: RSDStep, with result: RSDTaskResult?) -> (current: Int, total: Int, isEstimated: Bool)? {
        return nil
    }
    
    fileprivate func isRemoveTrackedItemResult(with identifier: String?, result: RSDTaskResult) -> Bool {
        if let identifierUnwrapped = identifier {
            return (result.findResult(with: identifierUnwrapped) as? SBARemoveTrackedItemsResultObject) != nil
        }
        return false
    }
}<|MERGE_RESOLUTION|>--- conflicted
+++ resolved
@@ -298,11 +298,7 @@
             _inMemoryResult.updateDetails(from: result)
         }
         
-<<<<<<< HEAD
-        taskResult.appendAsyncResult(with: _inMemoryResult.copy(with: self.activityIdentifier.rawValue))
-=======
         taskResult.appendAsyncResult(with: _inMemoryResult.copy(with: RSDIdentifier.trackedItemsResult.stringValue))
->>>>>>> 5d672363
     }
     
     /// Update the selected items for the in-memory result by removing the items with the selected identifiers.
