--- conflicted
+++ resolved
@@ -176,17 +176,12 @@
         }
     }
     
-<<<<<<< HEAD
     open func getReminderStep() -> SBAMedicationRemindersStepObject? {
         return self.reminderStep
     }
     
-    open func step(after detailStep: SBATrackedMedicationDetailStepObject, result: inout RSDTaskResult) -> (step: RSDStep?, direction: RSDStepDirection) {
-        if let _ = result.stepHistory.last as? SBARemoveMedicationResultObject {
-=======
     open func step(after detailStep: SBATrackedMedicationDetailStepObject, result: RSDTaskResult) -> RSDStep? {
         if let _ = result.stepHistory.last as? SBARemoveTrackedItemsResultObject {
->>>>>>> 54187280
             // Result of the step is to remove the medication
             let selectedIdentifiers = (result.findResult(for: self.selectionStep) as? SBATrackedItemsResult)?.selectedIdentifiers.filter({ $0 != detailStep.identifier })
             updateSelectedInMemoryResult(to: selectedIdentifiers, with: self.items)
