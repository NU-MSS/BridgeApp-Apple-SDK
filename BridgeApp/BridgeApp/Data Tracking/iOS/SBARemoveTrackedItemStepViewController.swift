//
//  SBARemoveTrackedItemStepViewController.swift
//  BridgeApp (iOS)
//
//  Copyright © 2018 Sage Bionetworks. All rights reserved.
//
// Redistribution and use in source and binary forms, with or without modification,
// are permitted provided that the following conditions are met:
//
// 1.  Redistributions of source code must retain the above copyright notice, this
// list of conditions and the following disclaimer.
//
// 2.  Redistributions in binary form must reproduce the above copyright notice,
// this list of conditions and the following disclaimer in the documentation and/or
// other materials provided with the distribution.
//
// 3.  Neither the name of the copyright holder(s) nor the names of any contributors
// may be used to endorse or promote products derived from this software without
// specific prior written permission. No license is granted to the trademarks of
// the copyright holders even if such marks are included in this software.
//
// THIS SOFTWARE IS PROVIDED BY THE COPYRIGHT HOLDERS AND CONTRIBUTORS "AS IS"
// AND ANY EXPRESS OR IMPLIED WARRANTIES, INCLUDING, BUT NOT LIMITED TO, THE
// IMPLIED WARRANTIES OF MERCHANTABILITY AND FITNESS FOR A PARTICULAR PURPOSE
// ARE DISCLAIMED. IN NO EVENT SHALL THE COPYRIGHT OWNER OR CONTRIBUTORS BE LIABLE
// FOR ANY DIRECT, INDIRECT, INCIDENTAL, SPECIAL, EXEMPLARY, OR CONSEQUENTIAL
// DAMAGES (INCLUDING, BUT NOT LIMITED TO, PROCUREMENT OF SUBSTITUTE GOODS OR
// SERVICES; LOSS OF USE, DATA, OR PROFITS; OR BUSINESS INTERRUPTION) HOWEVER
// CAUSED AND ON ANY THEORY OF LIABILITY, WHETHER IN CONTRACT, STRICT LIABILITY,
// OR TORT (INCLUDING NEGLIGENCE OR OTHERWISE) ARISING IN ANY WAY OUT OF THE USE
// OF THIS SOFTWARE, EVEN IF ADVISED OF THE POSSIBILITY OF SUCH DAMAGE.
//

import UIKit

/// `SBARemoveTrackedItemStepViewController` is a simple instruction view controller that
/// will ask the user if they are sure they want to remove the tracked items.
/// The user can cancel, or if they continue, a `SBARemoveTrackedItemsResultObject` will be
/// appended to the step history
///
/// - seealso: `RSDStepViewController`, `SBARemoveTrackedItemsResultObject`
open class SBARemoveTrackedItemStepViewController: RSDStepViewController {
    
    open class var nibName: String {
        return String(describing: SBARemoveTrackedItemStepViewController.self)
    }
    
    open class var bundle: Bundle {
        return Bundle(for: SBARemoveTrackedItemStepViewController.self)
    }
    
    var removeTrackedItemStep: SBARemoveTrackedItemStepObject? {
        return self.step as? SBARemoveTrackedItemStepObject
    }
    
    @IBOutlet weak var titleLabel: UILabel?
    @IBOutlet weak var textLabel: UILabel?
    
    override open func viewDidLoad() {
        super.viewDidLoad()
        
        if let removeStep = self.removeTrackedItemStep,
            let title = removeStep.title {
            if let underlinedSegment = removeStep.underlinedTitleSegment {
                // TODO: syoung 06/23/2018 Refactor to use HTML for underlining and to use a placeholder such as "%1$@" for range replacement.
                if let underlinedRange = title.range(of: underlinedSegment) {
                    let underlinedIndex = title.distance(from: title.startIndex, to: underlinedRange.lowerBound)
                    let attributedText = NSMutableAttributedString(string: title)
                    attributedText.addAttribute(NSAttributedStringKey.underlineStyle, value: NSUnderlineStyle.styleSingle.rawValue, range: NSMakeRange(underlinedIndex, underlinedSegment.count))
                    self.titleLabel?.attributedText = attributedText
                }
            } else {
                self.titleLabel?.attributedText = nil
                self.titleLabel?.text = title
            }
        }
        
        self.textLabel?.text = self.removeTrackedItemStep?.text
    }
<<<<<<< HEAD
}
=======
}
>>>>>>> cfddf409
<|MERGE_RESOLUTION|>--- conflicted
+++ resolved
@@ -77,8 +77,4 @@
         
         self.textLabel?.text = self.removeTrackedItemStep?.text
     }
-<<<<<<< HEAD
-}
-=======
-}
->>>>>>> cfddf409
+}