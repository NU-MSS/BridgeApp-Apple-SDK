--- conflicted
+++ resolved
@@ -56,13 +56,11 @@
     /// Defaults to creating a `SBASymptomLoggingStepObject`.
     public static let symptomLogging: RSDStepType = "symptomLogging"
     
-<<<<<<< HEAD
     /// Defaults to creating a `SBASymptomLoggingStepObject`.
     public static let medicationReminders: RSDStepType = "medicationReminders"
-=======
+
     /// Defaults to creating a 'SBATrackedMedicationDetailStepObject'
     public static let medicationDetails: RSDStepType = "medicationDetails"
->>>>>>> a6b689eb
 }
 
 open class SBAFactory : RSDFactory {
@@ -92,13 +90,10 @@
             return try SBATrackedItemsLoggingStepObject(from: decoder)
         case .symptomLogging:
             return try SBASymptomLoggingStepObject(from: decoder)
-<<<<<<< HEAD
         case .medicationReminders:
             return try SBAMedicationRemindersStepObject(from: decoder)
-=======
         case .medicationDetails:
             return try SBATrackedMedicationDetailStepObject(from: decoder)
->>>>>>> a6b689eb
         case .taskInfo:
             if let taskInfo = try? SBAActivityInfoObject(from: decoder),
                 let transformer = self.configuration.instantiateTaskTransformer(for: taskInfo) {
